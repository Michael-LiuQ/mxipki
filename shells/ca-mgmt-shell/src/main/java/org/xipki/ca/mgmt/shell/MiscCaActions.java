--- conflicted
+++ resolved
@@ -129,12 +129,8 @@
   @Service
   public static class LoadConf extends CaAction {
 
-<<<<<<< HEAD
-    @Option(name = "--conf-file", required = true, description = "CA system configuration file (JSON or zip file)")
-=======
     @Option(name = "--conf-file", required = true,
             description = "CA system configuration file (JSON or zip file)")
->>>>>>> 79af7bba
     @Completion(FileCompleter.class)
     private String confFile;
 
